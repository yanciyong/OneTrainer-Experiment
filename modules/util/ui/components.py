--- conflicted
+++ resolved
@@ -319,10 +319,6 @@
     return component
 
 
-<<<<<<< HEAD
-def switch(master, row, column, ui_state: UIState, var_name: str, command: Callable[[], None] = None, text: str = ""):
-    component = ctk.CTkSwitch(master, variable=ui_state.get_var(var_name), text=text, command=command)
-=======
 def switch(
         master,
         row,
@@ -337,7 +333,6 @@
         trace_id = ui_state.add_var_trace(var_name, command)
 
     component = ctk.CTkSwitch(master, variable=var, text=text)
->>>>>>> f56297c6
     component.grid(row=row, column=column, padx=PAD, pady=(PAD, PAD), sticky="new")
 
     def create_destroy(component):
