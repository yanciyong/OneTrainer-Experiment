--- conflicted
+++ resolved
@@ -291,11 +291,7 @@
         components.entry(scroll_frame, 6, 1, self.ui_state, "epochs")
 
         # batch size
-<<<<<<< HEAD
-        components.label(master, 7, 0, "Batch Size",
-=======
         components.label(scroll_frame, 7, 0, "Batch Size",
->>>>>>> 573f5c18
                          tooltip="The batch size of one training step")
         components.entry(scroll_frame, 7, 1, self.ui_state, "batch_size")
 
